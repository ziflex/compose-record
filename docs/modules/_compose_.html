<!doctype html>
<html class="default no-js">
<head>
	<meta charset="utf-8">
	<meta http-equiv="X-UA-Compatible" content="IE=edge">
	<title>&quot;compose&quot; | compose-record</title>
	<meta name="description" content="">
	<meta name="viewport" content="width=device-width, initial-scale=1">
	<link rel="stylesheet" href="../assets/css/main.css">
</head>
<body>
<header>
	<div class="tsd-page-toolbar">
		<div class="container">
			<div class="table-wrap">
				<div class="table-cell" id="tsd-search" data-index="../assets/js/search.js" data-base="..">
					<div class="field">
						<label for="tsd-search-field" class="tsd-widget search no-caption">Search</label>
						<input id="tsd-search-field" type="text" />
					</div>
					<ul class="results">
						<li class="state loading">Preparing search index...</li>
						<li class="state failure">The search index is not available</li>
					</ul>
					<a href="../index.html" class="title">compose-record</a>
				</div>
				<div class="table-cell" id="tsd-widgets">
					<div id="tsd-filter">
						<a href="#" class="tsd-widget options no-caption" data-toggle="options">Options</a>
						<div class="tsd-filter-group">
							<div class="tsd-select" id="tsd-filter-visibility">
								<span class="tsd-select-label">All</span>
								<ul class="tsd-select-list">
									<li data-value="public">Public</li>
									<li data-value="protected">Public/Protected</li>
									<li data-value="private" class="selected">All</li>
								</ul>
							</div>
							<input type="checkbox" id="tsd-filter-inherited" checked />
							<label class="tsd-widget" for="tsd-filter-inherited">Inherited</label>
							<input type="checkbox" id="tsd-filter-externals" checked />
							<label class="tsd-widget" for="tsd-filter-externals">Externals</label>
							<input type="checkbox" id="tsd-filter-only-exported" />
							<label class="tsd-widget" for="tsd-filter-only-exported">Only exported</label>
						</div>
					</div>
					<a href="#" class="tsd-widget menu no-caption" data-toggle="menu">Menu</a>
				</div>
			</div>
		</div>
	</div>
	<div class="tsd-page-title">
		<div class="container">
			<ul class="tsd-breadcrumb">
				<li>
					<a href="../globals.html">Globals</a>
				</li>
				<li>
					<a href="_compose_.html">&quot;compose&quot;</a>
				</li>
			</ul>
			<h1>External module &quot;compose&quot;</h1>
		</div>
	</div>
</header>
<div class="container container-main">
	<div class="row">
		<div class="col-8 col-content">
			<section class="tsd-panel-group tsd-index-group">
				<h2>Index</h2>
				<section class="tsd-panel tsd-index-panel">
					<div class="tsd-index-content">
						<section class="tsd-index-section ">
							<h3>Interfaces</h3>
							<ul class="tsd-index-list">
								<li class="tsd-kind-interface tsd-parent-kind-external-module tsd-has-type-parameter"><a href="../interfaces/_compose_.class.html" class="tsd-kind-icon">Class</a></li>
								<li class="tsd-kind-interface tsd-parent-kind-external-module tsd-has-type-parameter"><a href="../interfaces/_compose_.composeoptions.html" class="tsd-kind-icon">Compose<wbr>Options</a></li>
								<li class="tsd-kind-interface tsd-parent-kind-external-module"><a href="../interfaces/_compose_.immutable.html" class="tsd-kind-icon">Immutable</a></li>
								<li class="tsd-kind-interface tsd-parent-kind-external-module tsd-has-type-parameter"><a href="../interfaces/_compose_.property.html" class="tsd-kind-icon">Property</a></li>
								<li class="tsd-kind-interface tsd-parent-kind-external-module tsd-has-type-parameter"><a href="../interfaces/_compose_.typedescriptor.html" class="tsd-kind-icon">Type<wbr>Descriptor</a></li>
								<li class="tsd-kind-interface tsd-parent-kind-external-module tsd-has-type-parameter"><a href="../interfaces/_compose_.typefactoryfunction.html" class="tsd-kind-icon">Type<wbr>Factory<wbr>Function</a></li>
								<li class="tsd-kind-interface tsd-parent-kind-external-module"><a href="../interfaces/_compose_.values.html" class="tsd-kind-icon">Values</a></li>
							</ul>
						</section>
						<section class="tsd-index-section ">
							<h3>Type aliases</h3>
							<ul class="tsd-index-list">
								<li class="tsd-kind-type-alias tsd-parent-kind-external-module tsd-has-type-parameter"><a href="_compose_.html#propertycollection" class="tsd-kind-icon">Property<wbr>Collection</a></li>
								<li class="tsd-kind-type-alias tsd-parent-kind-external-module tsd-has-type-parameter"><a href="_compose_.html#type" class="tsd-kind-icon">Type</a></li>
								<li class="tsd-kind-type-alias tsd-parent-kind-external-module tsd-has-type-parameter"><a href="_compose_.html#typefunction" class="tsd-kind-icon">Type<wbr>Function</a></li>
							</ul>
						</section>
						<section class="tsd-index-section tsd-is-not-exported">
							<h3>Variables</h3>
							<ul class="tsd-index-list">
								<li class="tsd-kind-variable tsd-parent-kind-external-module tsd-is-not-exported"><a href="_compose_.html#is_factory_key" class="tsd-kind-icon">IS_<wbr>FACTORY_<wbr>KEY</a></li>
								<li class="tsd-kind-variable tsd-parent-kind-external-module tsd-is-private tsd-is-not-exported"><a href="_compose_.html#props_key" class="tsd-kind-icon">PROPS_<wbr>KEY</a></li>
							</ul>
						</section>
						<section class="tsd-index-section ">
							<h3>Functions</h3>
							<ul class="tsd-index-list">
								<li class="tsd-kind-function tsd-parent-kind-external-module tsd-has-type-parameter"><a href="_compose_.html#compose" class="tsd-kind-icon">compose</a></li>
								<li class="tsd-kind-function tsd-parent-kind-external-module tsd-is-private tsd-is-not-exported"><a href="_compose_.html#createclass" class="tsd-kind-icon">create<wbr>Class</a></li>
								<li class="tsd-kind-function tsd-parent-kind-external-module tsd-is-private tsd-is-not-exported"><a href="_compose_.html#createpropertyinstance" class="tsd-kind-icon">create<wbr>Property<wbr>Instance</a></li>
								<li class="tsd-kind-function tsd-parent-kind-external-module tsd-is-private tsd-is-not-exported"><a href="_compose_.html#createtypeinstance" class="tsd-kind-icon">create<wbr>Type<wbr>Instance</a></li>
								<li class="tsd-kind-function tsd-parent-kind-external-module tsd-has-type-parameter tsd-is-not-exported"><a href="_compose_.html#factory" class="tsd-kind-icon">factory</a></li>
								<li class="tsd-kind-function tsd-parent-kind-external-module tsd-is-private tsd-is-not-exported"><a href="_compose_.html#getpropertydescriptors" class="tsd-kind-icon">get<wbr>Property<wbr>Descriptors</a></li>
								<li class="tsd-kind-function tsd-parent-kind-external-module tsd-is-not-exported"><a href="_compose_.html#isfactory" class="tsd-kind-icon">is<wbr>Factory</a></li>
								<li class="tsd-kind-function tsd-parent-kind-external-module tsd-is-private tsd-is-not-exported"><a href="_compose_.html#isprimitivetype" class="tsd-kind-icon">is<wbr>Primitive<wbr>Type</a></li>
								<li class="tsd-kind-function tsd-parent-kind-external-module tsd-is-private tsd-is-not-exported"><a href="_compose_.html#resolvegenericvalue" class="tsd-kind-icon">resolve<wbr>Generic<wbr>Value</a></li>
							</ul>
						</section>
					</div>
				</section>
			</section>
			<section class="tsd-panel-group tsd-member-group ">
				<h2>Type aliases</h2>
				<section class="tsd-panel tsd-member tsd-kind-type-alias tsd-parent-kind-external-module tsd-has-type-parameter">
					<a name="propertycollection" class="tsd-anchor"></a>
					<h3>Property<wbr>Collection</h3>
					<div class="tsd-signature tsd-kind-icon">Property<wbr>Collection<span class="tsd-signature-symbol">:</span> <span class="tsd-signature-type">object</span></div>
					<aside class="tsd-sources">
						<ul>
<<<<<<< HEAD
							<li>Defined in <a href="https://github.com/ziflex/compose-record/blob/a4222d1/src/compose.ts#L234">compose.ts:234</a></li>
=======
							<li>Defined in <a href="https://github.com/davad/compose-record/blob/61781ff/src/compose.ts#L203">compose.ts:203</a></li>
>>>>>>> 92d414ac
						</ul>
					</aside>
					<div class="tsd-comment tsd-typography">
						<div class="lead">
							<p>Represents a collection of Record properties</p>
						</div>
						<dl class="tsd-comment-tags">
							<dt>param</dt>
							<dd><p>Property descriptor</p>
							</dd>
						</dl>
					</div>
					<div class="tsd-type-declaration">
						<h4>Type declaration</h4>
						<ul class="tsd-parameters">
						</ul>
					</div>
				</section>
				<section class="tsd-panel tsd-member tsd-kind-type-alias tsd-parent-kind-external-module tsd-has-type-parameter">
					<a name="type" class="tsd-anchor"></a>
					<h3>Type</h3>
					<div class="tsd-signature tsd-kind-icon">Type<span class="tsd-signature-symbol">:</span> <a href="../interfaces/_compose_.class.html" class="tsd-signature-type">Class</a><span class="tsd-signature-symbol">&lt;</span><span class="tsd-signature-type">T</span><span class="tsd-signature-symbol">&gt;</span><span class="tsd-signature-symbol"> | </span><a href="_compose_.html#typefunction" class="tsd-signature-type">TypeFunction</a><span class="tsd-signature-symbol">&lt;</span><span class="tsd-signature-type">T</span><span class="tsd-signature-symbol">&gt;</span><span class="tsd-signature-symbol"> | </span><a href="../interfaces/_compose_.typefactoryfunction.html" class="tsd-signature-type">TypeFactoryFunction</a><span class="tsd-signature-symbol">&lt;</span><span class="tsd-signature-type">T</span><span class="tsd-signature-symbol">&gt;</span></div>
					<aside class="tsd-sources">
						<ul>
<<<<<<< HEAD
							<li>Defined in <a href="https://github.com/ziflex/compose-record/blob/a4222d1/src/compose.ts#L208">compose.ts:208</a></li>
=======
							<li>Defined in <a href="https://github.com/davad/compose-record/blob/61781ff/src/compose.ts#L177">compose.ts:177</a></li>
>>>>>>> 92d414ac
						</ul>
					</aside>
					<div class="tsd-comment tsd-typography">
						<div class="lead">
							<p>Represents a type</p>
						</div>
					</div>
				</section>
				<section class="tsd-panel tsd-member tsd-kind-type-alias tsd-parent-kind-external-module tsd-has-type-parameter">
					<a name="typefunction" class="tsd-anchor"></a>
					<h3>Type<wbr>Function</h3>
					<div class="tsd-signature tsd-kind-icon">Type<wbr>Function<span class="tsd-signature-symbol">:</span> <span class="tsd-signature-type">function</span></div>
					<aside class="tsd-sources">
						<ul>
<<<<<<< HEAD
							<li>Defined in <a href="https://github.com/ziflex/compose-record/blob/a4222d1/src/compose.ts#L198">compose.ts:198</a></li>
=======
							<li>Defined in <a href="https://github.com/davad/compose-record/blob/61781ff/src/compose.ts#L172">compose.ts:172</a></li>
>>>>>>> 92d414ac
						</ul>
					</aside>
					<div class="tsd-comment tsd-typography">
						<div class="lead">
							<p>Represents a type function</p>
						</div>
					</div>
					<div class="tsd-type-declaration">
						<h4>Type declaration</h4>
						<ul class="tsd-parameters">
							<li class="tsd-parameter-siganture">
								<ul class="tsd-signatures tsd-kind-type-literal tsd-parent-kind-type-alias tsd-is-not-exported">
									<li class="tsd-signature tsd-kind-icon"><span class="tsd-signature-symbol">(</span>value<span class="tsd-signature-symbol">?: </span><span class="tsd-signature-type">any</span><span class="tsd-signature-symbol">)</span><span class="tsd-signature-symbol">: </span><span class="tsd-signature-type">T</span></li>
								</ul>
								<ul class="tsd-descriptions">
									<li class="tsd-description">
										<h4 class="tsd-parameters-title">Parameters</h4>
										<ul class="tsd-parameters">
											<li>
												<h5><span class="tsd-flag ts-flagOptional">Optional</span> value: <span class="tsd-signature-type">any</span></h5>
											</li>
										</ul>
										<h4 class="tsd-returns-title">Returns <span class="tsd-signature-type">T</span></h4>
									</li>
								</ul>
							</li>
						</ul>
					</div>
				</section>
			</section>
			<section class="tsd-panel-group tsd-member-group tsd-is-not-exported">
				<h2>Variables</h2>
				<section class="tsd-panel tsd-member tsd-kind-variable tsd-parent-kind-external-module tsd-is-not-exported">
					<a name="is_factory_key" class="tsd-anchor"></a>
					<h3><span class="tsd-flag ts-flagConst">Const</span> IS_<wbr>FACTORY_<wbr>KEY</h3>
					<div class="tsd-signature tsd-kind-icon">IS_<wbr>FACTORY_<wbr>KEY<span class="tsd-signature-symbol">:</span> <span class="tsd-signature-type">"__@@FACTORY@@__"</span><span class="tsd-signature-symbol"> =&nbsp;&quot;__@@FACTORY@@__&quot;</span></div>
					<aside class="tsd-sources">
						<ul>
							<li>Defined in <a href="https://github.com/ziflex/compose-record/blob/a4222d1/src/compose.ts#L12">compose.ts:12</a></li>
						</ul>
					</aside>
				</section>
				<section class="tsd-panel tsd-member tsd-kind-variable tsd-parent-kind-external-module tsd-is-private tsd-is-not-exported">
					<a name="props_key" class="tsd-anchor"></a>
					<h3><span class="tsd-flag ts-flagPrivate">Private</span> <span class="tsd-flag ts-flagConst">Const</span> PROPS_<wbr>KEY</h3>
					<div class="tsd-signature tsd-kind-icon">PROPS_<wbr>KEY<span class="tsd-signature-symbol">:</span> <span class="tsd-signature-type">"__@@DESCRIPTORS@@__"</span><span class="tsd-signature-symbol"> =&nbsp;&quot;__@@DESCRIPTORS@@__&quot;</span></div>
					<aside class="tsd-sources">
						<ul>
<<<<<<< HEAD
							<li>Defined in <a href="https://github.com/ziflex/compose-record/blob/a4222d1/src/compose.ts#L10">compose.ts:10</a></li>
=======
							<li>Defined in <a href="https://github.com/davad/compose-record/blob/61781ff/src/compose.ts#L10">compose.ts:10</a></li>
>>>>>>> 92d414ac
						</ul>
					</aside>
					<div class="tsd-comment tsd-typography">
					</div>
				</section>
			</section>
			<section class="tsd-panel-group tsd-member-group ">
				<h2>Functions</h2>
				<section class="tsd-panel tsd-member tsd-kind-function tsd-parent-kind-external-module tsd-has-type-parameter">
					<a name="compose" class="tsd-anchor"></a>
					<h3>compose</h3>
					<ul class="tsd-signatures tsd-kind-function tsd-parent-kind-external-module tsd-has-type-parameter">
						<li class="tsd-signature tsd-kind-icon">compose&lt;TDef, TArgs&gt;<span class="tsd-signature-symbol">(</span>opts<span class="tsd-signature-symbol">: </span><a href="../interfaces/_compose_.composeoptions.html" class="tsd-signature-type">ComposeOptions</a><span class="tsd-signature-symbol">&lt;</span><span class="tsd-signature-type">TDef</span><span class="tsd-signature-symbol">&gt;</span><span class="tsd-signature-symbol">)</span><span class="tsd-signature-symbol">: </span><a href="../interfaces/_compose_.class.html" class="tsd-signature-type">Class</a><span class="tsd-signature-symbol">&lt;</span><span class="tsd-signature-type">TDef extends Immutable ? TDef : TDef &amp; Immutable</span><span class="tsd-signature-symbol">, </span><span class="tsd-signature-type">TArgs</span><span class="tsd-signature-symbol">&gt;</span></li>
					</ul>
					<ul class="tsd-descriptions">
						<li class="tsd-description">
							<aside class="tsd-sources">
								<ul>
<<<<<<< HEAD
									<li>Defined in <a href="https://github.com/ziflex/compose-record/blob/a4222d1/src/compose.ts#L255">compose.ts:255</a></li>
=======
									<li>Defined in <a href="https://github.com/davad/compose-record/blob/61781ff/src/compose.ts#L224">compose.ts:224</a></li>
>>>>>>> 92d414ac
								</ul>
							</aside>
							<div class="tsd-comment tsd-typography">
								<div class="lead">
									<p>Creates a deeply nested Record class.</p>
								</div>
							</div>
							<h4 class="tsd-type-parameters-title">Type parameters</h4>
							<ul class="tsd-type-parameters">
								<li>
									<h4>TDef</h4>
								</li>
								<li>
									<h4>TArgs</h4>
								</li>
							</ul>
							<h4 class="tsd-parameters-title">Parameters</h4>
							<ul class="tsd-parameters">
								<li>
									<h5>opts: <a href="../interfaces/_compose_.composeoptions.html" class="tsd-signature-type">ComposeOptions</a><span class="tsd-signature-symbol">&lt;</span><span class="tsd-signature-type">TDef</span><span class="tsd-signature-symbol">&gt;</span></h5>
									<div class="tsd-comment tsd-typography">
										<p>List of options</p>
									</div>
								</li>
							</ul>
							<h4 class="tsd-returns-title">Returns <a href="../interfaces/_compose_.class.html" class="tsd-signature-type">Class</a><span class="tsd-signature-symbol">&lt;</span><span class="tsd-signature-type">TDef extends Immutable ? TDef : TDef &amp; Immutable</span><span class="tsd-signature-symbol">, </span><span class="tsd-signature-type">TArgs</span><span class="tsd-signature-symbol">&gt;</span></h4>
							<p>Record class with defined properties</p>
						</li>
					</ul>
				</section>
				<section class="tsd-panel tsd-member tsd-kind-function tsd-parent-kind-external-module tsd-is-private tsd-is-not-exported">
					<a name="createclass" class="tsd-anchor"></a>
					<h3><span class="tsd-flag ts-flagPrivate">Private</span> create<wbr>Class</h3>
					<ul class="tsd-signatures tsd-kind-function tsd-parent-kind-external-module tsd-is-private tsd-is-not-exported">
						<li class="tsd-signature tsd-kind-icon">create<wbr>Class<span class="tsd-signature-symbol">(</span>name<span class="tsd-signature-symbol">: </span><span class="tsd-signature-type">string</span>, props<span class="tsd-signature-symbol">: </span><a href="_compose_.html#propertycollection" class="tsd-signature-type">PropertyCollection</a><span class="tsd-signature-symbol">&lt;</span><span class="tsd-signature-type">any</span><span class="tsd-signature-symbol">&gt;</span>, values<span class="tsd-signature-symbol">: </span><span class="tsd-signature-type">any</span><span class="tsd-signature-symbol">)</span><span class="tsd-signature-symbol">: </span><span class="tsd-signature-type">any</span></li>
					</ul>
					<ul class="tsd-descriptions">
						<li class="tsd-description">
							<aside class="tsd-sources">
								<ul>
<<<<<<< HEAD
									<li>Defined in <a href="https://github.com/ziflex/compose-record/blob/a4222d1/src/compose.ts#L143">compose.ts:143</a></li>
=======
									<li>Defined in <a href="https://github.com/davad/compose-record/blob/61781ff/src/compose.ts#L117">compose.ts:117</a></li>
>>>>>>> 92d414ac
								</ul>
							</aside>
							<div class="tsd-comment tsd-typography">
							</div>
							<h4 class="tsd-parameters-title">Parameters</h4>
							<ul class="tsd-parameters">
								<li>
									<h5>name: <span class="tsd-signature-type">string</span></h5>
								</li>
								<li>
									<h5>props: <a href="_compose_.html#propertycollection" class="tsd-signature-type">PropertyCollection</a><span class="tsd-signature-symbol">&lt;</span><span class="tsd-signature-type">any</span><span class="tsd-signature-symbol">&gt;</span></h5>
								</li>
								<li>
									<h5>values: <span class="tsd-signature-type">any</span></h5>
								</li>
							</ul>
							<h4 class="tsd-returns-title">Returns <span class="tsd-signature-type">any</span></h4>
						</li>
					</ul>
				</section>
				<section class="tsd-panel tsd-member tsd-kind-function tsd-parent-kind-external-module tsd-is-private tsd-is-not-exported">
					<a name="createpropertyinstance" class="tsd-anchor"></a>
					<h3><span class="tsd-flag ts-flagPrivate">Private</span> create<wbr>Property<wbr>Instance</h3>
					<ul class="tsd-signatures tsd-kind-function tsd-parent-kind-external-module tsd-is-private tsd-is-not-exported">
						<li class="tsd-signature tsd-kind-icon">create<wbr>Property<wbr>Instance<span class="tsd-signature-symbol">(</span>prop<span class="tsd-signature-symbol">: </span><a href="../interfaces/_compose_.property.html" class="tsd-signature-type">Property</a><span class="tsd-signature-symbol">&lt;</span><span class="tsd-signature-type">any</span><span class="tsd-signature-symbol">&gt;</span>, value<span class="tsd-signature-symbol">?: </span><span class="tsd-signature-type">any</span><span class="tsd-signature-symbol">)</span><span class="tsd-signature-symbol">: </span><span class="tsd-signature-type">any</span></li>
					</ul>
					<ul class="tsd-descriptions">
						<li class="tsd-description">
							<aside class="tsd-sources">
								<ul>
<<<<<<< HEAD
									<li>Defined in <a href="https://github.com/ziflex/compose-record/blob/a4222d1/src/compose.ts#L119">compose.ts:119</a></li>
=======
									<li>Defined in <a href="https://github.com/davad/compose-record/blob/61781ff/src/compose.ts#L93">compose.ts:93</a></li>
>>>>>>> 92d414ac
								</ul>
							</aside>
							<div class="tsd-comment tsd-typography">
							</div>
							<h4 class="tsd-parameters-title">Parameters</h4>
							<ul class="tsd-parameters">
								<li>
									<h5>prop: <a href="../interfaces/_compose_.property.html" class="tsd-signature-type">Property</a><span class="tsd-signature-symbol">&lt;</span><span class="tsd-signature-type">any</span><span class="tsd-signature-symbol">&gt;</span></h5>
								</li>
								<li>
									<h5><span class="tsd-flag ts-flagOptional">Optional</span> value: <span class="tsd-signature-type">any</span></h5>
								</li>
							</ul>
							<h4 class="tsd-returns-title">Returns <span class="tsd-signature-type">any</span></h4>
						</li>
					</ul>
				</section>
				<section class="tsd-panel tsd-member tsd-kind-function tsd-parent-kind-external-module tsd-is-private tsd-is-not-exported">
					<a name="createtypeinstance" class="tsd-anchor"></a>
					<h3><span class="tsd-flag ts-flagPrivate">Private</span> create<wbr>Type<wbr>Instance</h3>
					<ul class="tsd-signatures tsd-kind-function tsd-parent-kind-external-module tsd-is-private tsd-is-not-exported">
						<li class="tsd-signature tsd-kind-icon">create<wbr>Type<wbr>Instance<span class="tsd-signature-symbol">(</span>type<span class="tsd-signature-symbol">: </span><a href="_compose_.html#type" class="tsd-signature-type">Type</a><span class="tsd-signature-symbol">&lt;</span><span class="tsd-signature-type">any</span><span class="tsd-signature-symbol">&gt;</span>, value<span class="tsd-signature-symbol">?: </span><span class="tsd-signature-type">any</span><span class="tsd-signature-symbol">)</span><span class="tsd-signature-symbol">: </span><span class="tsd-signature-type">any</span></li>
					</ul>
					<ul class="tsd-descriptions">
						<li class="tsd-description">
							<aside class="tsd-sources">
								<ul>
<<<<<<< HEAD
									<li>Defined in <a href="https://github.com/ziflex/compose-record/blob/a4222d1/src/compose.ts#L42">compose.ts:42</a></li>
=======
									<li>Defined in <a href="https://github.com/davad/compose-record/blob/61781ff/src/compose.ts#L24">compose.ts:24</a></li>
>>>>>>> 92d414ac
								</ul>
							</aside>
							<div class="tsd-comment tsd-typography">
							</div>
							<h4 class="tsd-parameters-title">Parameters</h4>
							<ul class="tsd-parameters">
								<li>
									<h5>type: <a href="_compose_.html#type" class="tsd-signature-type">Type</a><span class="tsd-signature-symbol">&lt;</span><span class="tsd-signature-type">any</span><span class="tsd-signature-symbol">&gt;</span></h5>
								</li>
								<li>
									<h5><span class="tsd-flag ts-flagOptional">Optional</span> value: <span class="tsd-signature-type">any</span></h5>
								</li>
							</ul>
							<h4 class="tsd-returns-title">Returns <span class="tsd-signature-type">any</span></h4>
						</li>
					</ul>
				</section>
				<section class="tsd-panel tsd-member tsd-kind-function tsd-parent-kind-external-module tsd-has-type-parameter tsd-is-not-exported">
					<a name="factory" class="tsd-anchor"></a>
					<h3>factory</h3>
					<ul class="tsd-signatures tsd-kind-function tsd-parent-kind-external-module tsd-has-type-parameter tsd-is-not-exported">
						<li class="tsd-signature tsd-kind-icon">factory&lt;TOut, TIn&gt;<span class="tsd-signature-symbol">(</span>input<span class="tsd-signature-symbol">: </span><span class="tsd-signature-type">function</span><span class="tsd-signature-symbol">)</span><span class="tsd-signature-symbol">: </span><a href="../interfaces/_compose_.typefactoryfunction.html" class="tsd-signature-type">TypeFactoryFunction</a><span class="tsd-signature-symbol">&lt;</span><span class="tsd-signature-type">TOut</span><span class="tsd-signature-symbol">&gt;</span></li>
					</ul>
					<ul class="tsd-descriptions">
						<li class="tsd-description">
							<aside class="tsd-sources">
								<ul>
									<li>Defined in <a href="https://github.com/ziflex/compose-record/blob/a4222d1/src/compose.ts#L32">compose.ts:32</a></li>
								</ul>
							</aside>
							<div class="tsd-comment tsd-typography">
								<div class="lead">
									<p>Creates a factory function type.</p>
								</div>
							</div>
							<h4 class="tsd-type-parameters-title">Type parameters</h4>
							<ul class="tsd-type-parameters">
								<li>
									<h4>TOut</h4>
								</li>
								<li>
									<h4>TIn</h4>
								</li>
							</ul>
							<h4 class="tsd-parameters-title">Parameters</h4>
							<ul class="tsd-parameters">
								<li>
									<h5>input: <span class="tsd-signature-type">function</span></h5>
									<div class="tsd-comment tsd-typography">
										<p>A factory function.</p>
									</div>
									<ul class="tsd-parameters">
										<li class="tsd-parameter-siganture">
											<ul class="tsd-signatures tsd-kind-type-literal tsd-is-not-exported">
												<li class="tsd-signature tsd-kind-icon"><span class="tsd-signature-symbol">(</span>value<span class="tsd-signature-symbol">?: </span><a href="" class="tsd-signature-type">TIn</a><span class="tsd-signature-symbol">)</span><span class="tsd-signature-symbol">: </span><span class="tsd-signature-type">TOut</span></li>
											</ul>
											<ul class="tsd-descriptions">
												<li class="tsd-description">
													<h4 class="tsd-parameters-title">Parameters</h4>
													<ul class="tsd-parameters">
														<li>
															<h5><span class="tsd-flag ts-flagOptional">Optional</span> value: <a href="" class="tsd-signature-type">TIn</a></h5>
														</li>
													</ul>
													<h4 class="tsd-returns-title">Returns <span class="tsd-signature-type">TOut</span></h4>
												</li>
											</ul>
										</li>
									</ul>
								</li>
							</ul>
							<h4 class="tsd-returns-title">Returns <a href="../interfaces/_compose_.typefactoryfunction.html" class="tsd-signature-type">TypeFactoryFunction</a><span class="tsd-signature-symbol">&lt;</span><span class="tsd-signature-type">TOut</span><span class="tsd-signature-symbol">&gt;</span></h4>
						</li>
					</ul>
				</section>
				<section class="tsd-panel tsd-member tsd-kind-function tsd-parent-kind-external-module tsd-is-private tsd-is-not-exported">
					<a name="getpropertydescriptors" class="tsd-anchor"></a>
					<h3><span class="tsd-flag ts-flagPrivate">Private</span> get<wbr>Property<wbr>Descriptors</h3>
					<ul class="tsd-signatures tsd-kind-function tsd-parent-kind-external-module tsd-is-private tsd-is-not-exported">
						<li class="tsd-signature tsd-kind-icon">get<wbr>Property<wbr>Descriptors<span class="tsd-signature-symbol">(</span>type<span class="tsd-signature-symbol">: </span><a href="_compose_.html#type" class="tsd-signature-type">Type</a><span class="tsd-signature-symbol">&lt;</span><a href="../interfaces/_compose_.immutable.html" class="tsd-signature-type">Immutable</a><span class="tsd-signature-symbol">&gt;</span><span class="tsd-signature-symbol">)</span><span class="tsd-signature-symbol">: </span><a href="_compose_.html#propertycollection" class="tsd-signature-type">PropertyCollection</a><span class="tsd-signature-symbol">&lt;</span><span class="tsd-signature-type">any</span><span class="tsd-signature-symbol">&gt;</span><span class="tsd-signature-symbol"> | </span><span class="tsd-signature-type">undefined</span></li>
					</ul>
					<ul class="tsd-descriptions">
						<li class="tsd-description">
							<aside class="tsd-sources">
								<ul>
<<<<<<< HEAD
									<li>Defined in <a href="https://github.com/ziflex/compose-record/blob/a4222d1/src/compose.ts#L136">compose.ts:136</a></li>
=======
									<li>Defined in <a href="https://github.com/davad/compose-record/blob/61781ff/src/compose.ts#L110">compose.ts:110</a></li>
>>>>>>> 92d414ac
								</ul>
							</aside>
							<div class="tsd-comment tsd-typography">
							</div>
							<h4 class="tsd-parameters-title">Parameters</h4>
							<ul class="tsd-parameters">
								<li>
									<h5>type: <a href="_compose_.html#type" class="tsd-signature-type">Type</a><span class="tsd-signature-symbol">&lt;</span><a href="../interfaces/_compose_.immutable.html" class="tsd-signature-type">Immutable</a><span class="tsd-signature-symbol">&gt;</span></h5>
								</li>
							</ul>
							<h4 class="tsd-returns-title">Returns <a href="_compose_.html#propertycollection" class="tsd-signature-type">PropertyCollection</a><span class="tsd-signature-symbol">&lt;</span><span class="tsd-signature-type">any</span><span class="tsd-signature-symbol">&gt;</span>
								<span class="tsd-signature-symbol"> | </span>
								<span class="tsd-signature-type">undefined</span>
							</h4>
						</li>
					</ul>
				</section>
				<section class="tsd-panel tsd-member tsd-kind-function tsd-parent-kind-external-module tsd-is-not-exported">
					<a name="isfactory" class="tsd-anchor"></a>
					<h3>is<wbr>Factory</h3>
					<ul class="tsd-signatures tsd-kind-function tsd-parent-kind-external-module tsd-is-not-exported">
						<li class="tsd-signature tsd-kind-icon">is<wbr>Factory<span class="tsd-signature-symbol">(</span>type<span class="tsd-signature-symbol">: </span><span class="tsd-signature-type">any</span><span class="tsd-signature-symbol">)</span><span class="tsd-signature-symbol">: </span><span class="tsd-signature-type">boolean</span></li>
					</ul>
					<ul class="tsd-descriptions">
						<li class="tsd-description">
							<aside class="tsd-sources">
								<ul>
									<li>Defined in <a href="https://github.com/ziflex/compose-record/blob/a4222d1/src/compose.ts#L23">compose.ts:23</a></li>
								</ul>
							</aside>
							<h4 class="tsd-parameters-title">Parameters</h4>
							<ul class="tsd-parameters">
								<li>
									<h5>type: <span class="tsd-signature-type">any</span></h5>
								</li>
							</ul>
							<h4 class="tsd-returns-title">Returns <span class="tsd-signature-type">boolean</span></h4>
						</li>
					</ul>
				</section>
				<section class="tsd-panel tsd-member tsd-kind-function tsd-parent-kind-external-module tsd-is-private tsd-is-not-exported">
					<a name="isprimitivetype" class="tsd-anchor"></a>
					<h3><span class="tsd-flag ts-flagPrivate">Private</span> is<wbr>Primitive<wbr>Type</h3>
					<ul class="tsd-signatures tsd-kind-function tsd-parent-kind-external-module tsd-is-private tsd-is-not-exported">
						<li class="tsd-signature tsd-kind-icon">is<wbr>Primitive<wbr>Type<span class="tsd-signature-symbol">(</span>input<span class="tsd-signature-symbol">: </span><span class="tsd-signature-type">any</span><span class="tsd-signature-symbol">)</span><span class="tsd-signature-symbol">: </span><span class="tsd-signature-type">boolean</span></li>
					</ul>
					<ul class="tsd-descriptions">
						<li class="tsd-description">
							<aside class="tsd-sources">
								<ul>
<<<<<<< HEAD
									<li>Defined in <a href="https://github.com/ziflex/compose-record/blob/a4222d1/src/compose.ts#L17">compose.ts:17</a></li>
=======
									<li>Defined in <a href="https://github.com/davad/compose-record/blob/61781ff/src/compose.ts#L15">compose.ts:15</a></li>
>>>>>>> 92d414ac
								</ul>
							</aside>
							<div class="tsd-comment tsd-typography">
							</div>
							<h4 class="tsd-parameters-title">Parameters</h4>
							<ul class="tsd-parameters">
								<li>
									<h5>input: <span class="tsd-signature-type">any</span></h5>
								</li>
							</ul>
							<h4 class="tsd-returns-title">Returns <span class="tsd-signature-type">boolean</span></h4>
						</li>
					</ul>
				</section>
				<section class="tsd-panel tsd-member tsd-kind-function tsd-parent-kind-external-module tsd-is-private tsd-is-not-exported">
					<a name="resolvegenericvalue" class="tsd-anchor"></a>
					<h3><span class="tsd-flag ts-flagPrivate">Private</span> resolve<wbr>Generic<wbr>Value</h3>
					<ul class="tsd-signatures tsd-kind-function tsd-parent-kind-external-module tsd-is-private tsd-is-not-exported">
						<li class="tsd-signature tsd-kind-icon">resolve<wbr>Generic<wbr>Value<span class="tsd-signature-symbol">(</span>desc<span class="tsd-signature-symbol">?: </span><a href="../interfaces/_compose_.typedescriptor.html" class="tsd-signature-type">TypeDescriptor</a><span class="tsd-signature-symbol">&lt;</span><span class="tsd-signature-type">any</span><span class="tsd-signature-symbol">&gt;</span>, value<span class="tsd-signature-symbol">?: </span><span class="tsd-signature-type">any</span><span class="tsd-signature-symbol">)</span><span class="tsd-signature-symbol">: </span><span class="tsd-signature-type">any</span></li>
					</ul>
					<ul class="tsd-descriptions">
						<li class="tsd-description">
							<aside class="tsd-sources">
								<ul>
<<<<<<< HEAD
									<li>Defined in <a href="https://github.com/ziflex/compose-record/blob/a4222d1/src/compose.ts#L77">compose.ts:77</a></li>
=======
									<li>Defined in <a href="https://github.com/davad/compose-record/blob/61781ff/src/compose.ts#L51">compose.ts:51</a></li>
>>>>>>> 92d414ac
								</ul>
							</aside>
							<div class="tsd-comment tsd-typography">
							</div>
							<h4 class="tsd-parameters-title">Parameters</h4>
							<ul class="tsd-parameters">
								<li>
									<h5><span class="tsd-flag ts-flagOptional">Optional</span> desc: <a href="../interfaces/_compose_.typedescriptor.html" class="tsd-signature-type">TypeDescriptor</a><span class="tsd-signature-symbol">&lt;</span><span class="tsd-signature-type">any</span><span class="tsd-signature-symbol">&gt;</span></h5>
								</li>
								<li>
									<h5><span class="tsd-flag ts-flagOptional">Optional</span> value: <span class="tsd-signature-type">any</span></h5>
								</li>
							</ul>
							<h4 class="tsd-returns-title">Returns <span class="tsd-signature-type">any</span></h4>
						</li>
					</ul>
				</section>
			</section>
		</div>
		<div class="col-4 col-menu menu-sticky-wrap menu-highlight">
			<nav class="tsd-navigation primary">
				<ul>
					<li class="globals  ">
						<a href="../globals.html"><em>Globals</em></a>
					</li>
					<li class="current tsd-kind-external-module">
						<a href="_compose_.html">"compose"</a>
					</li>
					<li class=" tsd-kind-external-module">
						<a href="_index_.html">"index"</a>
					</li>
					<li class=" tsd-kind-external-module">
						<a href="_is_immutable_.html">"is-<wbr>immutable"</a>
					</li>
				</ul>
			</nav>
			<nav class="tsd-navigation secondary menu-sticky">
				<ul class="before-current">
					<li class=" tsd-kind-interface tsd-parent-kind-external-module tsd-has-type-parameter">
						<a href="../interfaces/_compose_.class.html" class="tsd-kind-icon">Class</a>
					</li>
					<li class=" tsd-kind-interface tsd-parent-kind-external-module tsd-has-type-parameter">
						<a href="../interfaces/_compose_.composeoptions.html" class="tsd-kind-icon">Compose<wbr>Options</a>
					</li>
					<li class=" tsd-kind-interface tsd-parent-kind-external-module">
						<a href="../interfaces/_compose_.immutable.html" class="tsd-kind-icon">Immutable</a>
					</li>
					<li class=" tsd-kind-interface tsd-parent-kind-external-module tsd-has-type-parameter">
						<a href="../interfaces/_compose_.property.html" class="tsd-kind-icon">Property</a>
					</li>
					<li class=" tsd-kind-interface tsd-parent-kind-external-module tsd-has-type-parameter">
						<a href="../interfaces/_compose_.typedescriptor.html" class="tsd-kind-icon">Type<wbr>Descriptor</a>
					</li>
					<li class=" tsd-kind-interface tsd-parent-kind-external-module tsd-has-type-parameter">
						<a href="../interfaces/_compose_.typefactoryfunction.html" class="tsd-kind-icon">Type<wbr>Factory<wbr>Function</a>
					</li>
					<li class=" tsd-kind-interface tsd-parent-kind-external-module">
						<a href="../interfaces/_compose_.values.html" class="tsd-kind-icon">Values</a>
					</li>
					<li class=" tsd-kind-type-alias tsd-parent-kind-external-module tsd-has-type-parameter">
						<a href="_compose_.html#propertycollection" class="tsd-kind-icon">Property<wbr>Collection</a>
					</li>
					<li class=" tsd-kind-type-alias tsd-parent-kind-external-module tsd-has-type-parameter">
						<a href="_compose_.html#type" class="tsd-kind-icon">Type</a>
					</li>
					<li class=" tsd-kind-type-alias tsd-parent-kind-external-module tsd-has-type-parameter">
						<a href="_compose_.html#typefunction" class="tsd-kind-icon">Type<wbr>Function</a>
					</li>
					<li class=" tsd-kind-variable tsd-parent-kind-external-module tsd-is-not-exported">
						<a href="_compose_.html#is_factory_key" class="tsd-kind-icon">IS_<wbr>FACTORY_<wbr>KEY</a>
					</li>
					<li class=" tsd-kind-variable tsd-parent-kind-external-module tsd-is-private tsd-is-not-exported">
						<a href="_compose_.html#props_key" class="tsd-kind-icon">PROPS_<wbr>KEY</a>
					</li>
					<li class=" tsd-kind-function tsd-parent-kind-external-module tsd-has-type-parameter">
						<a href="_compose_.html#compose" class="tsd-kind-icon">compose</a>
					</li>
					<li class=" tsd-kind-function tsd-parent-kind-external-module tsd-is-private tsd-is-not-exported">
						<a href="_compose_.html#createclass" class="tsd-kind-icon">create<wbr>Class</a>
					</li>
					<li class=" tsd-kind-function tsd-parent-kind-external-module tsd-is-private tsd-is-not-exported">
						<a href="_compose_.html#createpropertyinstance" class="tsd-kind-icon">create<wbr>Property<wbr>Instance</a>
					</li>
					<li class=" tsd-kind-function tsd-parent-kind-external-module tsd-is-private tsd-is-not-exported">
						<a href="_compose_.html#createtypeinstance" class="tsd-kind-icon">create<wbr>Type<wbr>Instance</a>
					</li>
					<li class=" tsd-kind-function tsd-parent-kind-external-module tsd-has-type-parameter tsd-is-not-exported">
						<a href="_compose_.html#factory" class="tsd-kind-icon">factory</a>
					</li>
					<li class=" tsd-kind-function tsd-parent-kind-external-module tsd-is-private tsd-is-not-exported">
						<a href="_compose_.html#getpropertydescriptors" class="tsd-kind-icon">get<wbr>Property<wbr>Descriptors</a>
					</li>
					<li class=" tsd-kind-function tsd-parent-kind-external-module tsd-is-not-exported">
						<a href="_compose_.html#isfactory" class="tsd-kind-icon">is<wbr>Factory</a>
					</li>
					<li class=" tsd-kind-function tsd-parent-kind-external-module tsd-is-private tsd-is-not-exported">
						<a href="_compose_.html#isprimitivetype" class="tsd-kind-icon">is<wbr>Primitive<wbr>Type</a>
					</li>
					<li class=" tsd-kind-function tsd-parent-kind-external-module tsd-is-private tsd-is-not-exported">
						<a href="_compose_.html#resolvegenericvalue" class="tsd-kind-icon">resolve<wbr>Generic<wbr>Value</a>
					</li>
				</ul>
			</nav>
		</div>
	</div>
</div>
<footer class="with-border-bottom">
	<div class="container">
		<h2>Legend</h2>
		<div class="tsd-legend-group">
			<ul class="tsd-legend">
				<li class="tsd-kind-module"><span class="tsd-kind-icon">Module</span></li>
				<li class="tsd-kind-object-literal"><span class="tsd-kind-icon">Object literal</span></li>
				<li class="tsd-kind-variable"><span class="tsd-kind-icon">Variable</span></li>
				<li class="tsd-kind-function"><span class="tsd-kind-icon">Function</span></li>
				<li class="tsd-kind-function tsd-has-type-parameter"><span class="tsd-kind-icon">Function with type parameter</span></li>
				<li class="tsd-kind-index-signature"><span class="tsd-kind-icon">Index signature</span></li>
				<li class="tsd-kind-type-alias"><span class="tsd-kind-icon">Type alias</span></li>
			</ul>
			<ul class="tsd-legend">
				<li class="tsd-kind-enum"><span class="tsd-kind-icon">Enumeration</span></li>
				<li class="tsd-kind-enum-member"><span class="tsd-kind-icon">Enumeration member</span></li>
				<li class="tsd-kind-property tsd-parent-kind-enum"><span class="tsd-kind-icon">Property</span></li>
				<li class="tsd-kind-method tsd-parent-kind-enum"><span class="tsd-kind-icon">Method</span></li>
			</ul>
			<ul class="tsd-legend">
				<li class="tsd-kind-interface"><span class="tsd-kind-icon">Interface</span></li>
				<li class="tsd-kind-interface tsd-has-type-parameter"><span class="tsd-kind-icon">Interface with type parameter</span></li>
				<li class="tsd-kind-constructor tsd-parent-kind-interface"><span class="tsd-kind-icon">Constructor</span></li>
				<li class="tsd-kind-property tsd-parent-kind-interface"><span class="tsd-kind-icon">Property</span></li>
				<li class="tsd-kind-method tsd-parent-kind-interface"><span class="tsd-kind-icon">Method</span></li>
				<li class="tsd-kind-index-signature tsd-parent-kind-interface"><span class="tsd-kind-icon">Index signature</span></li>
			</ul>
			<ul class="tsd-legend">
				<li class="tsd-kind-class"><span class="tsd-kind-icon">Class</span></li>
				<li class="tsd-kind-class tsd-has-type-parameter"><span class="tsd-kind-icon">Class with type parameter</span></li>
				<li class="tsd-kind-constructor tsd-parent-kind-class"><span class="tsd-kind-icon">Constructor</span></li>
				<li class="tsd-kind-property tsd-parent-kind-class"><span class="tsd-kind-icon">Property</span></li>
				<li class="tsd-kind-method tsd-parent-kind-class"><span class="tsd-kind-icon">Method</span></li>
				<li class="tsd-kind-accessor tsd-parent-kind-class"><span class="tsd-kind-icon">Accessor</span></li>
				<li class="tsd-kind-index-signature tsd-parent-kind-class"><span class="tsd-kind-icon">Index signature</span></li>
			</ul>
			<ul class="tsd-legend">
				<li class="tsd-kind-constructor tsd-parent-kind-class tsd-is-inherited"><span class="tsd-kind-icon">Inherited constructor</span></li>
				<li class="tsd-kind-property tsd-parent-kind-class tsd-is-inherited"><span class="tsd-kind-icon">Inherited property</span></li>
				<li class="tsd-kind-method tsd-parent-kind-class tsd-is-inherited"><span class="tsd-kind-icon">Inherited method</span></li>
				<li class="tsd-kind-accessor tsd-parent-kind-class tsd-is-inherited"><span class="tsd-kind-icon">Inherited accessor</span></li>
			</ul>
			<ul class="tsd-legend">
				<li class="tsd-kind-property tsd-parent-kind-class tsd-is-protected"><span class="tsd-kind-icon">Protected property</span></li>
				<li class="tsd-kind-method tsd-parent-kind-class tsd-is-protected"><span class="tsd-kind-icon">Protected method</span></li>
				<li class="tsd-kind-accessor tsd-parent-kind-class tsd-is-protected"><span class="tsd-kind-icon">Protected accessor</span></li>
			</ul>
			<ul class="tsd-legend">
				<li class="tsd-kind-property tsd-parent-kind-class tsd-is-private"><span class="tsd-kind-icon">Private property</span></li>
				<li class="tsd-kind-method tsd-parent-kind-class tsd-is-private"><span class="tsd-kind-icon">Private method</span></li>
				<li class="tsd-kind-accessor tsd-parent-kind-class tsd-is-private"><span class="tsd-kind-icon">Private accessor</span></li>
			</ul>
			<ul class="tsd-legend">
				<li class="tsd-kind-property tsd-parent-kind-class tsd-is-static"><span class="tsd-kind-icon">Static property</span></li>
				<li class="tsd-kind-call-signature tsd-parent-kind-class tsd-is-static"><span class="tsd-kind-icon">Static method</span></li>
			</ul>
		</div>
	</div>
</footer>
<div class="container tsd-generator">
	<p>Generated using <a href="http://typedoc.org/" target="_blank">TypeDoc</a></p>
</div>
<div class="overlay"></div>
<script src="../assets/js/main.js"></script>
<script>if (location.protocol == 'file:') document.write('<script src="../assets/js/search.js"><' + '/script>');</script>
</body>
</html><|MERGE_RESOLUTION|>--- conflicted
+++ resolved
@@ -122,11 +122,7 @@
 					<div class="tsd-signature tsd-kind-icon">Property<wbr>Collection<span class="tsd-signature-symbol">:</span> <span class="tsd-signature-type">object</span></div>
 					<aside class="tsd-sources">
 						<ul>
-<<<<<<< HEAD
-							<li>Defined in <a href="https://github.com/ziflex/compose-record/blob/a4222d1/src/compose.ts#L234">compose.ts:234</a></li>
-=======
-							<li>Defined in <a href="https://github.com/davad/compose-record/blob/61781ff/src/compose.ts#L203">compose.ts:203</a></li>
->>>>>>> 92d414ac
+							<li>Defined in <a href="https://github.com/ziflex/compose-record/blob/0fd37a5/src/compose.ts#L234">compose.ts:234</a></li>
 						</ul>
 					</aside>
 					<div class="tsd-comment tsd-typography">
@@ -151,11 +147,7 @@
 					<div class="tsd-signature tsd-kind-icon">Type<span class="tsd-signature-symbol">:</span> <a href="../interfaces/_compose_.class.html" class="tsd-signature-type">Class</a><span class="tsd-signature-symbol">&lt;</span><span class="tsd-signature-type">T</span><span class="tsd-signature-symbol">&gt;</span><span class="tsd-signature-symbol"> | </span><a href="_compose_.html#typefunction" class="tsd-signature-type">TypeFunction</a><span class="tsd-signature-symbol">&lt;</span><span class="tsd-signature-type">T</span><span class="tsd-signature-symbol">&gt;</span><span class="tsd-signature-symbol"> | </span><a href="../interfaces/_compose_.typefactoryfunction.html" class="tsd-signature-type">TypeFactoryFunction</a><span class="tsd-signature-symbol">&lt;</span><span class="tsd-signature-type">T</span><span class="tsd-signature-symbol">&gt;</span></div>
 					<aside class="tsd-sources">
 						<ul>
-<<<<<<< HEAD
-							<li>Defined in <a href="https://github.com/ziflex/compose-record/blob/a4222d1/src/compose.ts#L208">compose.ts:208</a></li>
-=======
-							<li>Defined in <a href="https://github.com/davad/compose-record/blob/61781ff/src/compose.ts#L177">compose.ts:177</a></li>
->>>>>>> 92d414ac
+							<li>Defined in <a href="https://github.com/ziflex/compose-record/blob/0fd37a5/src/compose.ts#L208">compose.ts:208</a></li>
 						</ul>
 					</aside>
 					<div class="tsd-comment tsd-typography">
@@ -170,11 +162,7 @@
 					<div class="tsd-signature tsd-kind-icon">Type<wbr>Function<span class="tsd-signature-symbol">:</span> <span class="tsd-signature-type">function</span></div>
 					<aside class="tsd-sources">
 						<ul>
-<<<<<<< HEAD
-							<li>Defined in <a href="https://github.com/ziflex/compose-record/blob/a4222d1/src/compose.ts#L198">compose.ts:198</a></li>
-=======
-							<li>Defined in <a href="https://github.com/davad/compose-record/blob/61781ff/src/compose.ts#L172">compose.ts:172</a></li>
->>>>>>> 92d414ac
+							<li>Defined in <a href="https://github.com/ziflex/compose-record/blob/0fd37a5/src/compose.ts#L198">compose.ts:198</a></li>
 						</ul>
 					</aside>
 					<div class="tsd-comment tsd-typography">
@@ -213,7 +201,7 @@
 					<div class="tsd-signature tsd-kind-icon">IS_<wbr>FACTORY_<wbr>KEY<span class="tsd-signature-symbol">:</span> <span class="tsd-signature-type">"__@@FACTORY@@__"</span><span class="tsd-signature-symbol"> =&nbsp;&quot;__@@FACTORY@@__&quot;</span></div>
 					<aside class="tsd-sources">
 						<ul>
-							<li>Defined in <a href="https://github.com/ziflex/compose-record/blob/a4222d1/src/compose.ts#L12">compose.ts:12</a></li>
+							<li>Defined in <a href="https://github.com/ziflex/compose-record/blob/0fd37a5/src/compose.ts#L12">compose.ts:12</a></li>
 						</ul>
 					</aside>
 				</section>
@@ -223,11 +211,7 @@
 					<div class="tsd-signature tsd-kind-icon">PROPS_<wbr>KEY<span class="tsd-signature-symbol">:</span> <span class="tsd-signature-type">"__@@DESCRIPTORS@@__"</span><span class="tsd-signature-symbol"> =&nbsp;&quot;__@@DESCRIPTORS@@__&quot;</span></div>
 					<aside class="tsd-sources">
 						<ul>
-<<<<<<< HEAD
-							<li>Defined in <a href="https://github.com/ziflex/compose-record/blob/a4222d1/src/compose.ts#L10">compose.ts:10</a></li>
-=======
-							<li>Defined in <a href="https://github.com/davad/compose-record/blob/61781ff/src/compose.ts#L10">compose.ts:10</a></li>
->>>>>>> 92d414ac
+							<li>Defined in <a href="https://github.com/ziflex/compose-record/blob/0fd37a5/src/compose.ts#L10">compose.ts:10</a></li>
 						</ul>
 					</aside>
 					<div class="tsd-comment tsd-typography">
@@ -246,11 +230,7 @@
 						<li class="tsd-description">
 							<aside class="tsd-sources">
 								<ul>
-<<<<<<< HEAD
-									<li>Defined in <a href="https://github.com/ziflex/compose-record/blob/a4222d1/src/compose.ts#L255">compose.ts:255</a></li>
-=======
-									<li>Defined in <a href="https://github.com/davad/compose-record/blob/61781ff/src/compose.ts#L224">compose.ts:224</a></li>
->>>>>>> 92d414ac
+									<li>Defined in <a href="https://github.com/ziflex/compose-record/blob/0fd37a5/src/compose.ts#L255">compose.ts:255</a></li>
 								</ul>
 							</aside>
 							<div class="tsd-comment tsd-typography">
@@ -291,11 +271,7 @@
 						<li class="tsd-description">
 							<aside class="tsd-sources">
 								<ul>
-<<<<<<< HEAD
-									<li>Defined in <a href="https://github.com/ziflex/compose-record/blob/a4222d1/src/compose.ts#L143">compose.ts:143</a></li>
-=======
-									<li>Defined in <a href="https://github.com/davad/compose-record/blob/61781ff/src/compose.ts#L117">compose.ts:117</a></li>
->>>>>>> 92d414ac
+									<li>Defined in <a href="https://github.com/ziflex/compose-record/blob/0fd37a5/src/compose.ts#L143">compose.ts:143</a></li>
 								</ul>
 							</aside>
 							<div class="tsd-comment tsd-typography">
@@ -326,11 +302,7 @@
 						<li class="tsd-description">
 							<aside class="tsd-sources">
 								<ul>
-<<<<<<< HEAD
-									<li>Defined in <a href="https://github.com/ziflex/compose-record/blob/a4222d1/src/compose.ts#L119">compose.ts:119</a></li>
-=======
-									<li>Defined in <a href="https://github.com/davad/compose-record/blob/61781ff/src/compose.ts#L93">compose.ts:93</a></li>
->>>>>>> 92d414ac
+									<li>Defined in <a href="https://github.com/ziflex/compose-record/blob/0fd37a5/src/compose.ts#L119">compose.ts:119</a></li>
 								</ul>
 							</aside>
 							<div class="tsd-comment tsd-typography">
@@ -358,11 +330,7 @@
 						<li class="tsd-description">
 							<aside class="tsd-sources">
 								<ul>
-<<<<<<< HEAD
-									<li>Defined in <a href="https://github.com/ziflex/compose-record/blob/a4222d1/src/compose.ts#L42">compose.ts:42</a></li>
-=======
-									<li>Defined in <a href="https://github.com/davad/compose-record/blob/61781ff/src/compose.ts#L24">compose.ts:24</a></li>
->>>>>>> 92d414ac
+									<li>Defined in <a href="https://github.com/ziflex/compose-record/blob/0fd37a5/src/compose.ts#L42">compose.ts:42</a></li>
 								</ul>
 							</aside>
 							<div class="tsd-comment tsd-typography">
@@ -390,7 +358,7 @@
 						<li class="tsd-description">
 							<aside class="tsd-sources">
 								<ul>
-									<li>Defined in <a href="https://github.com/ziflex/compose-record/blob/a4222d1/src/compose.ts#L32">compose.ts:32</a></li>
+									<li>Defined in <a href="https://github.com/ziflex/compose-record/blob/0fd37a5/src/compose.ts#L32">compose.ts:32</a></li>
 								</ul>
 							</aside>
 							<div class="tsd-comment tsd-typography">
@@ -448,11 +416,7 @@
 						<li class="tsd-description">
 							<aside class="tsd-sources">
 								<ul>
-<<<<<<< HEAD
-									<li>Defined in <a href="https://github.com/ziflex/compose-record/blob/a4222d1/src/compose.ts#L136">compose.ts:136</a></li>
-=======
-									<li>Defined in <a href="https://github.com/davad/compose-record/blob/61781ff/src/compose.ts#L110">compose.ts:110</a></li>
->>>>>>> 92d414ac
+									<li>Defined in <a href="https://github.com/ziflex/compose-record/blob/0fd37a5/src/compose.ts#L136">compose.ts:136</a></li>
 								</ul>
 							</aside>
 							<div class="tsd-comment tsd-typography">
@@ -480,7 +444,7 @@
 						<li class="tsd-description">
 							<aside class="tsd-sources">
 								<ul>
-									<li>Defined in <a href="https://github.com/ziflex/compose-record/blob/a4222d1/src/compose.ts#L23">compose.ts:23</a></li>
+									<li>Defined in <a href="https://github.com/ziflex/compose-record/blob/0fd37a5/src/compose.ts#L23">compose.ts:23</a></li>
 								</ul>
 							</aside>
 							<h4 class="tsd-parameters-title">Parameters</h4>
@@ -503,11 +467,7 @@
 						<li class="tsd-description">
 							<aside class="tsd-sources">
 								<ul>
-<<<<<<< HEAD
-									<li>Defined in <a href="https://github.com/ziflex/compose-record/blob/a4222d1/src/compose.ts#L17">compose.ts:17</a></li>
-=======
-									<li>Defined in <a href="https://github.com/davad/compose-record/blob/61781ff/src/compose.ts#L15">compose.ts:15</a></li>
->>>>>>> 92d414ac
+									<li>Defined in <a href="https://github.com/ziflex/compose-record/blob/0fd37a5/src/compose.ts#L17">compose.ts:17</a></li>
 								</ul>
 							</aside>
 							<div class="tsd-comment tsd-typography">
@@ -532,11 +492,7 @@
 						<li class="tsd-description">
 							<aside class="tsd-sources">
 								<ul>
-<<<<<<< HEAD
-									<li>Defined in <a href="https://github.com/ziflex/compose-record/blob/a4222d1/src/compose.ts#L77">compose.ts:77</a></li>
-=======
-									<li>Defined in <a href="https://github.com/davad/compose-record/blob/61781ff/src/compose.ts#L51">compose.ts:51</a></li>
->>>>>>> 92d414ac
+									<li>Defined in <a href="https://github.com/ziflex/compose-record/blob/0fd37a5/src/compose.ts#L77">compose.ts:77</a></li>
 								</ul>
 							</aside>
 							<div class="tsd-comment tsd-typography">
