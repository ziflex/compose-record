--- conflicted
+++ resolved
@@ -131,11 +131,7 @@
 					<div class="tsd-signature tsd-kind-icon">default<wbr>Value<span class="tsd-signature-symbol">:</span> <span class="tsd-signature-type">any</span></div>
 					<aside class="tsd-sources">
 						<ul>
-<<<<<<< HEAD
-							<li>Defined in <a href="https://github.com/ziflex/compose-record/blob/a4222d1/src/compose.ts#L218">compose.ts:218</a></li>
-=======
-							<li>Defined in <a href="https://github.com/davad/compose-record/blob/61781ff/src/compose.ts#L187">compose.ts:187</a></li>
->>>>>>> 92d414ac
+							<li>Defined in <a href="https://github.com/ziflex/compose-record/blob/0fd37a5/src/compose.ts#L218">compose.ts:218</a></li>
 						</ul>
 					</aside>
 				</section>
@@ -145,11 +141,7 @@
 					<div class="tsd-signature tsd-kind-icon">items<span class="tsd-signature-symbol">:</span> <a href="_compose_.typedescriptor.html" class="tsd-signature-type">TypeDescriptor</a><span class="tsd-signature-symbol">&lt;</span><span class="tsd-signature-type">T</span><span class="tsd-signature-symbol">&gt;</span></div>
 					<aside class="tsd-sources">
 						<ul>
-<<<<<<< HEAD
-							<li>Defined in <a href="https://github.com/ziflex/compose-record/blob/a4222d1/src/compose.ts#L219">compose.ts:219</a></li>
-=======
-							<li>Defined in <a href="https://github.com/davad/compose-record/blob/61781ff/src/compose.ts#L188">compose.ts:188</a></li>
->>>>>>> 92d414ac
+							<li>Defined in <a href="https://github.com/ziflex/compose-record/blob/0fd37a5/src/compose.ts#L219">compose.ts:219</a></li>
 						</ul>
 					</aside>
 				</section>
@@ -159,11 +151,7 @@
 					<div class="tsd-signature tsd-kind-icon">type<span class="tsd-signature-symbol">:</span> <a href="../modules/_compose_.html#type" class="tsd-signature-type">Type</a><span class="tsd-signature-symbol">&lt;</span><span class="tsd-signature-type">T</span><span class="tsd-signature-symbol">&gt;</span></div>
 					<aside class="tsd-sources">
 						<ul>
-<<<<<<< HEAD
-							<li>Defined in <a href="https://github.com/ziflex/compose-record/blob/a4222d1/src/compose.ts#L217">compose.ts:217</a></li>
-=======
-							<li>Defined in <a href="https://github.com/davad/compose-record/blob/61781ff/src/compose.ts#L186">compose.ts:186</a></li>
->>>>>>> 92d414ac
+							<li>Defined in <a href="https://github.com/ziflex/compose-record/blob/0fd37a5/src/compose.ts#L217">compose.ts:217</a></li>
 						</ul>
 					</aside>
 				</section>
